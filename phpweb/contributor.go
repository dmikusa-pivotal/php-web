--- conflicted
+++ resolved
@@ -62,72 +62,7 @@
 	webDir := PickWebDir(buildpackYAML)
 	isWebApp, err := SearchForWebApp(context.Application.Root, webDir)
 	if err != nil {
-<<<<<<< HEAD
-		return err
-	}
-
-	if isWebApp {
-		c.logger.Header("Configuring PHP Web Application")
-		return l.Contribute(c.metadata, c.contributeWebApp, c.flags()...)
-	} else {
-		c.logger.Header("Configuring PHP Script")
-		return l.Contribute(c.metadata, c.contributeScript, c.flags()...)
-	}
-}
-
-func (c Contributor) contributeWebApp(layer layers.Layer) error {
-	if err := c.initPhp(layer); err != nil {
-		return err
-	}
-
-	c.logger.Body("Requested web server: %s", c.buildpackYAML.Config.WebServer)
-
-	webServerName := strings.ToLower(c.buildpackYAML.Config.WebServer)
-	if webServerName == PhpWebServer {
-		c.logger.Body("Using PHP built-in server")
-		webdir := filepath.Join(c.application.Root, c.buildpackYAML.Config.WebDirectory)
-		command := fmt.Sprintf("php -S 0.0.0.0:$PORT -t %s", webdir)
-
-		return c.layers.WriteApplicationMetadata(layers.Metadata{
-			Processes: []layers.Process{
-				{Type: "web", Command: command},
-				{Type: "task", Command: command},
-			},
-		})
-	} else if webServerName == ApacheHttpd {
-		c.logger.Body("Using Apache Web Server")
-
-		process := procmgr.Proc{
-			Command: "httpd",
-			Args:    []string{"-f", filepath.Join(c.application.Root, "httpd.conf"), "-k", "start", "-DFOREGROUND"},
-		}
-
-		return c.contributeWebServer(layer, webServerName, process)
-	} else if webServerName == Nginx {
-		c.logger.Body("Using Nginx Web Server")
-
-		process := procmgr.Proc{
-			Command: "nginx",
-			Args:    []string{"-p", c.application.Root, "-c", filepath.Join(c.application.Root, "nginx.conf")},
-		}
-
-		return c.contributeWebServer(layer, webServerName, process)
-	}
-
-	c.logger.BodyWarning("WARNING: Did not install requested web server: %s. Requested server is unavailable. Start command is not being provided.", webServerName)
-	return nil
-}
-
-func (c Contributor) contributeWebServer(layer layers.Layer, name string, webProc procmgr.Proc) error {
-	if err := c.installProcmgr(layer); err != nil {
-		return err
-	}
-
-	if err := c.writeServerConf(layer, name); err != nil {
-		return err
-=======
 		return Contributor{}, false, err
->>>>>>> 28502bf0
 	}
 
 	featureConfig := features.FeatureConfig{
@@ -154,128 +89,6 @@
 		},
 	}
 
-<<<<<<< HEAD
-	if err := procmgr.WriteProcs(procsYaml, procs); err != nil {
-		return fmt.Errorf("failed to write procs.yml: %s", err)
-	}
-
-	return c.layers.WriteApplicationMetadata(layers.Metadata{Processes: []layers.Process{{Type: "web", Command: fmt.Sprintf("procmgr %s", procsYaml)}}})
-
-}
-
-func (c Contributor) contributeScript(layer layers.Layer) error {
-	if err := c.initPhp(layer); err != nil {
-		return err
-	}
-
-	if c.buildpackYAML.Config.Script == "" {
-		for _, possible := range DefaultCliScripts {
-			exists, err := helper.FileExists(filepath.Join(c.application.Root, possible))
-			if err != nil {
-				c.logger.BodyError(err.Error())
-				// skip and continue
-			}
-
-			if exists {
-				c.buildpackYAML.Config.Script = possible
-				break
-			}
-		}
-
-		if c.buildpackYAML.Config.Script == "" {
-			c.buildpackYAML.Config.Script = "app.php"
-			c.logger.BodyWarning("Buildpack could not find a file to execute. Either set php.script in buildpack.yml or include one of these files [%s]", strings.Join(DefaultCliScripts, ", "))
-		}
-	}
-
-	scriptPath := filepath.Join(c.application.Root, c.buildpackYAML.Config.Script)
-	command := fmt.Sprintf("php %s", scriptPath)
-
-	return c.layers.WriteApplicationMetadata(layers.Metadata{
-		Processes: []layers.Process{
-			{Type: "web", Command: command},
-			{Type: "task", Command: command},
-		},
-	})
-}
-
-func (c Contributor) writeServerConf(layer layers.Layer, name string) error {
-	var (
-		cfg      interface{}
-		template string
-	)
-
-	if name == ApacheHttpd {
-		cfg = config.HttpdConfig{
-			ServerAdmin:  c.buildpackYAML.Config.ServerAdmin,
-			AppRoot:      c.application.Root,
-			WebDirectory: c.buildpackYAML.Config.WebDirectory,
-			FpmSocket:    "127.0.0.1:9000",
-		}
-		template = config.HttpdConfTemplate
-	} else if name == Nginx {
-		cfg = config.NginxConfig{
-			AppRoot:      c.application.Root,
-			WebDirectory: c.buildpackYAML.Config.WebDirectory,
-			FpmSocket:    filepath.Join(layer.Root, "php-fpm.socket"),
-		}
-		template = config.NginxConfTemplate
-	}
-
-	confPath := filepath.Join(c.application.Root, fmt.Sprintf("%s.conf", name))
-	return config.ProcessTemplateToFile(template, confPath, cfg)
-}
-
-func (c Contributor) writePhpIni(layer layers.Layer) error {
-	phpIniCfg := config.PhpIniConfig{
-		AppRoot:      c.application.Root,
-		LibDirectory: c.buildpackYAML.Config.LibDirectory,
-		PhpHome:      os.Getenv("PHP_HOME"),
-		PhpAPI:       os.Getenv("PHP_API"),
-	}
-	phpIniPath := filepath.Join(layer.Root, "etc", "php.ini")
-	return config.ProcessTemplateToFile(config.PhpIniTemplate, phpIniPath, phpIniCfg)
-}
-
-func (c Contributor) writePhpFpmConf(layer layers.Layer, server string) error {
-	// this path must exist or php-fpm will fail to start
-	userIncludePath, err := GetPhpFpmConfPath(c.application.Root)
-	if err != nil {
-		return err
-	}
-
-	phpFpmCfg := config.PhpFpmConfig{
-		PhpHome: layer.Root,
-		PhpAPI:  os.Getenv("PHP_API"),
-		Include: userIncludePath,
-	}
-
-	if server == ApacheHttpd {
-		phpFpmCfg.Listen = "127.0.0.1:9000"
-	} else {
-		phpFpmCfg.Listen = filepath.Join(layer.Root, "php-fpm.socket")
-	}
-
-	phpFpmConfPath := filepath.Join(layer.Root, "etc", "php-fpm.conf")
-	return config.ProcessTemplateToFile(config.PhpFpmConfTemplate, phpFpmConfPath, phpFpmCfg)
-}
-
-func (c Contributor) initPhp(layer layers.Layer) error {
-	if err := c.writePhpIni(layer); err != nil {
-		return err
-	}
-
-	if err := layer.OverrideSharedEnv("PHPRC", filepath.Join(layer.Root, "etc")); err != nil {
-		return err
-	}
-
-	return layer.OverrideSharedEnv("PHP_INI_SCAN_DIR", filepath.Join(c.application.Root, ".php.ini.d"))
-}
-
-// InstallProcmgr adds the procmgr binary to the path
-func (c Contributor) installProcmgr(layer layers.Layer) error {
-	return helper.CopyFile(c.procmgr, filepath.Join(layer.Root, "bin", "procmgr"))
-=======
 	return contributor, true, nil
 }
 
@@ -300,7 +113,6 @@
 
 		return nil
 	}, c.flags()...)
->>>>>>> 28502bf0
 }
 
 func (c Contributor) flags() []layers.Flag {
